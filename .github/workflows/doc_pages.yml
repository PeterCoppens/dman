--- conflicted
+++ resolved
@@ -18,11 +18,7 @@
 
       - name: Install Python Dependencies
         run: |
-<<<<<<< HEAD
-          python -m pip install sphinx sphinx-rtd-theme
-=======
           python -m pip install sphinx sphinx-rtd-theme sphinx-gallery numpy rich matplotlib pandas sklearn typing_extensions
->>>>>>> 72ab6625
 
       - name: Create staging area
         run: |
