"""
Toolbox for experimental data management in Python.
"""

<<<<<<< HEAD
__version__ = '0.0.0'

from dman.persistent.modelclasses import modelclass, recordfield, mdict, smdict, mlist, smlist, mruns, serializefield
from dman.persistent.modelclasses import smlist_factory, smdict_factory, mruns_factory, mdict_factory
from dman.persistent.serializables import serializable, serialize, deserialize, BaseContext
from dman.persistent.serializables import ser_type2str, ser_str2type
from dman.persistent.serializables import isvalid
from dman.persistent.record import record, remove
from dman.verbose import context
from dman.persistent.storables import storable, write, read
from dman.persistent.configclasses import configclass, section
from dman.repository import track, save, load, store
from dman.repository import Track
=======
__version__ = '1.0'

from dman.core.serializables import serializable, serialize, deserialize, BaseContext
from dman.core.serializables import ser_type2str, ser_str2type, register_serializable
from dman.core.serializables import isvalid, ValidationError, SerializationError
from dman.core.storables import storable, write, read, register_storable
from dman.core.path import mount, get_root_path, AUTO
from dman.core import log

from dman.model.record import record, remove, Context
from dman.model.modelclasses import recordfield, mdict, smdict, mlist, smlist, mruns, smruns, serializefield, modelclass
from dman.model.modelclasses import smlist_factory, smdict_factory, smruns_factory, mruns_factory, mdict_factory, mlist_factory
from dman.model.modelclasses import record_fields, unused_fields
from dman.model.repository import track, save, load, store
from dman.model.repository import uninterrupted, context

>>>>>>> 72ab6625
from dman.utils import sjson
from dman.utils.smartdataclasses import idataclass

from dman.config import params

try:
    import dman.numeric as numeric
    from dman.numeric import barray, sarray, carray
    _numeric_available = True
except ImportError as e:
    _numeric_available = False
    barray, sarray, carray = None, None, None

try:
    import dman.tui as tui
    _tui_available = True
except ImportError as e:
    _tui_available = False


from dataclasses import field, dataclass
<|MERGE_RESOLUTION|>--- conflicted
+++ resolved
@@ -2,21 +2,6 @@
 Toolbox for experimental data management in Python.
 """
 
-<<<<<<< HEAD
-__version__ = '0.0.0'
-
-from dman.persistent.modelclasses import modelclass, recordfield, mdict, smdict, mlist, smlist, mruns, serializefield
-from dman.persistent.modelclasses import smlist_factory, smdict_factory, mruns_factory, mdict_factory
-from dman.persistent.serializables import serializable, serialize, deserialize, BaseContext
-from dman.persistent.serializables import ser_type2str, ser_str2type
-from dman.persistent.serializables import isvalid
-from dman.persistent.record import record, remove
-from dman.verbose import context
-from dman.persistent.storables import storable, write, read
-from dman.persistent.configclasses import configclass, section
-from dman.repository import track, save, load, store
-from dman.repository import Track
-=======
 __version__ = '1.0'
 
 from dman.core.serializables import serializable, serialize, deserialize, BaseContext
@@ -33,7 +18,6 @@
 from dman.model.repository import track, save, load, store
 from dman.model.repository import uninterrupted, context
 
->>>>>>> 72ab6625
 from dman.utils import sjson
 from dman.utils.smartdataclasses import idataclass
 
